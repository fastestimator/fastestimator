--- conflicted
+++ resolved
@@ -18,7 +18,6 @@
 
 
 class BinaryCrossentropy(Loss):
-<<<<<<< HEAD
     """Calculate binary cross entropy, the rest of the keyword argument will be passed to tf.losses.BinaryCrossentropy
 
     Args:
@@ -29,12 +28,7 @@
         mode: 'train', 'eval', 'test', or None
         kwargs: Arguments to be passed along to the tf.losses constructor
     """
-    def __init__(self, y_true=None, y_pred=None, inputs=None, outputs="loss", mode=None, **kwargs):
-=======
     def __init__(self, y_true=None, y_pred=None, inputs=None, outputs=None, mode=None, **kwargs):
-        """Calculate binary cross entropy, the rest of the keyword argument will be passed to
-                  tf.losses.BinaryCrossentropy
->>>>>>> ea418602
 
         if 'reduction' in kwargs:
             raise KeyError("parameter 'reduction' not allowed")
