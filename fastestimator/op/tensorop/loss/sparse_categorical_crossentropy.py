import tensorflow as tf

from fastestimator.op.tensorop.loss import Loss


class SparseCategoricalCrossentropy(Loss):
<<<<<<< HEAD
    """Calculate sparse categorical cross entropy, the rest of the keyword argument will be passed to
    tf.losses.SparseCategoricalCrossentropy
=======
    def __init__(self, y_true=None, y_pred=None, inputs=None, outputs=None, mode=None, **kwargs):
        """Calculate sparse categorical cross entropy, the rest of the keyword argument will be passed to
           tf.losses.SparseCategoricalCrossentropy
>>>>>>> ea418602

    Args:
        y_true: ground truth label key
        y_pred: prediction label key
        inputs: A tuple or list like: [<y_true>, <y_pred>]
        outputs: Where to store the computed loss value (not required under normal use cases)
        mode: 'train', 'eval', 'test', or None
        kwargs: Arguments to be passed along to the tf.losses constructor. Passing the 'reduction' arg will raise a
                KeyError
    """
    def __init__(self, y_true=None, y_pred=None, inputs=None, outputs="loss", mode=None, **kwargs):
        if 'reduction' in kwargs:
            raise KeyError("parameter 'reduction' not allowed")
        inputs = self.validate_loss_inputs(inputs, y_true, y_pred)
        super().__init__(inputs=inputs, outputs=outputs, mode=mode)
        self.loss_obj = tf.losses.SparseCategoricalCrossentropy(reduction='none', **kwargs)

    def forward(self, data, state):
        y_true, y_pred = data
        return self.loss_obj(y_true, y_pred)<|MERGE_RESOLUTION|>--- conflicted
+++ resolved
@@ -4,14 +4,8 @@
 
 
 class SparseCategoricalCrossentropy(Loss):
-<<<<<<< HEAD
     """Calculate sparse categorical cross entropy, the rest of the keyword argument will be passed to
     tf.losses.SparseCategoricalCrossentropy
-=======
-    def __init__(self, y_true=None, y_pred=None, inputs=None, outputs=None, mode=None, **kwargs):
-        """Calculate sparse categorical cross entropy, the rest of the keyword argument will be passed to
-           tf.losses.SparseCategoricalCrossentropy
->>>>>>> ea418602
 
     Args:
         y_true: ground truth label key
@@ -22,7 +16,7 @@
         kwargs: Arguments to be passed along to the tf.losses constructor. Passing the 'reduction' arg will raise a
                 KeyError
     """
-    def __init__(self, y_true=None, y_pred=None, inputs=None, outputs="loss", mode=None, **kwargs):
+    def __init__(self, y_true=None, y_pred=None, inputs=None, outputs=None, mode=None, **kwargs):
         if 'reduction' in kwargs:
             raise KeyError("parameter 'reduction' not allowed")
         inputs = self.validate_loss_inputs(inputs, y_true, y_pred)
