# Copyright 2019 The FastEstimator Authors. All Rights Reserved.
#
# Licensed under the Apache License, Version 2.0 (the "License");
# you may not use this file except in compliance with the License.
# You may obtain a copy of the License at
#
#     http://www.apache.org/licenses/LICENSE-2.0
#
# Unless required by applicable law or agreed to in writing, software
# distributed under the License is distributed on an "AS IS" BASIS,
# WITHOUT WARRANTIES OR CONDITIONS OF ANY KIND, either express or implied.
# See the License for the specific language governing permissions and
# limitations under the License.
# ==============================================================================
from collections import ChainMap

import tensorflow as tf
from tensorflow.python.framework import ops as tfops

from fastestimator.op import get_inputs_by_op, get_op_from_mode, verify_ops, write_outputs_by_key
from fastestimator.op.tensorop import ModelOp
from fastestimator.schedule import Scheduler
from fastestimator.util.util import NonContext, flatten_list, get_num_devices, to_list


class Network:
    """A class representing network operations for FastEstimator model training.

    Args:
        ops : Specifies the series of operations for training model
    """
    def __init__(self, ops):

        if not isinstance(ops, list):
            ops = [ops]
        self.ops = ops
        self.model_schedule = {}
        self.op_schedule = {}
        self.model = {}
        self.epoch_losses = []
        self.all_output_keys = set()
        self.stop_training = False
        self.num_devices = 1
        self.distribute_strategy = 0

<<<<<<< HEAD
    def prepare(self, mode_list, distribute_strategy):
        """ This function constructs the model specified in model definition and create replica of model
        for distributed training across multiple devices if there are multiple GPU available.

        Args:
            mode_list : can be either 'train' or 'eval'
            distribute_strategy : Tensorflow class that defines distribution strategy (e.g.
            tf.distribute.MirroredStrategy)
=======
    def prepare(self):
        """This function constructs the model specified in model definition and create replica of model
         for distributed training across multiple devices if there are multiple GPU available.
>>>>>>> ea418602
        """
        mode_list = ["train", "eval"]
        all_output_keys = []
        all_models = []
        for mode in mode_list:
            signature_epoch, mode_ops = self._get_signature_epoch(mode)
            epoch_ops_map = {}
            epoch_model_map = {}
            for epoch in signature_epoch:
                epoch_ops = []
                epoch_model = []
                # generate ops for specific mode and epoch
                for op in mode_ops:
                    if isinstance(op, Scheduler):
                        scheduled_op = op.get_current_value(epoch)
                        if scheduled_op:
                            epoch_ops.append(scheduled_op)
                    else:
                        epoch_ops.append(op)
                # check the ops
                verify_ops(epoch_ops, "Network")
                # create model list
                for op in epoch_ops:
                    all_output_keys.append(op.outputs)
                    if isinstance(op, ModelOp):
                        if op.model not in epoch_model:
                            epoch_model.append(op.model)
                        if op.model not in all_models:
                            all_models.append(op.model)
                assert epoch_model, "Network has no model for epoch {}".format(epoch)
                epoch_ops_map[epoch] = epoch_ops
                epoch_model_map[epoch] = epoch_model
            self.op_schedule[mode] = Scheduler(epoch_dict=epoch_ops_map)
            self.model_schedule[mode] = Scheduler(epoch_dict=epoch_model_map)
        self.all_output_keys = set(flatten_list(all_output_keys)) - {None}
        for model in all_models:
            assert model.model_name not in self.model, "duplicated model name: {}".format(model.model_name)
            self.model[model.model_name] = model
            if self.distribute_strategy == 0:
                self.distribute_strategy = model.distribute_strategy

    def _get_signature_epoch(self, mode):
        signature_epoch = [0]
        mode_ops = get_op_from_mode(self.ops, mode)
        for op in mode_ops:
            if isinstance(op, Scheduler):
                signature_epoch.extend(op.keys)
        return list(set(signature_epoch)), mode_ops

    def load_epoch(self, epoch, mode):
        """ This function loads stable computational graph for the current epoch.

        Args:
            epoch: Training epoch number
            mode: 'train' or 'eval'

        Returns:
             list of the models, epoch losses
        """
        ops = self.op_schedule[mode].get_current_value(epoch)
        model_list = self.model_schedule[mode].get_current_value(epoch)
        epoch_losses = []
        for model in model_list:
            if model.loss_name not in epoch_losses:
                epoch_losses.append(model.loss_name)
        self.epoch_losses = epoch_losses
        return ops, model_list, epoch_losses

    def run_step(self, batch, ops, model_list, epoch_losses, state, warm_up=False):
        """Function that calculates the loss and gradients for curent step in training. It also constructs the higher
        level computational graph between the models before the training.

        Args:
            batch : dictionary that contains batch data and predictions from last epoch
            ops : Model operation dictionary that contains 'Inputs','Mode', and 'Outputs'
            model_list : List of the models
            epoch_losses : List of epoch losses.
            state : run time dictionary that contains following keys 'mode' and 'batch size'
            warm_up (bool, optional): Specifies if it's in warm up phase or not. Defaults to False.

        Returns:
            dictionary containing the predictions of current epoch
        """
        prediction = {}
        batch = ChainMap(prediction, batch)
        mode = state["mode"]
        global_batch_size = state["batch_size"]
        num_model = len(model_list)
        # use gradient tape for train, otherwise use a dummy tape
        with tf.GradientTape(persistent=True) if mode == "train" else NonContext() as tape:
            state['tape'] = tape
            self._forward(batch, state, ops)
            reduced_loss = self._reduce_loss(batch, global_batch_size, epoch_losses, warm_up)
        # update model only for train mode
        if mode == "train":
            for idx in range(num_model):
                model = model_list[idx]
                loss = reduced_loss[model.loss_name]
                optimizer = model.optimizer
                if warm_up:
                    with tfops.init_scope():  # pylint: disable=not-context-manager
                        _ = optimizer.iterations
                        optimizer._create_hypers()  # pylint: disable=protected-access
                        optimizer._create_slots(model_list[idx].trainable_variables)  # pylint: disable=protected-access
                else:
                    gradients = tape.gradient(loss, model.trainable_variables)
                    optimizer.apply_gradients(zip(gradients, model.trainable_variables))
        del state['tape']
        del tape
        return prediction

    @staticmethod
    def _forward(batch, state, ops):
        data = None
        for op in ops:
            data = get_inputs_by_op(op, batch, data)
            data = op.forward(data, state)
            if op.outputs:
                write_outputs_by_key(batch, data, op.outputs)

    def _reduce_loss(self, batch, global_batch_size, epoch_losses, warm_up):
        reduced_loss = {}
        for loss_name in epoch_losses:
            element_wise_loss = batch[loss_name]
            if warm_up:
                assert element_wise_loss.shape[0] == global_batch_size / self.num_devices, \
                    "please make sure loss is element-wise loss"
            reduced_loss[loss_name] = tf.reduce_sum(element_wise_loss) / global_batch_size
        return reduced_loss


def build(model_def, model_name, optimizer, loss_name):
    """build keras model instance in FastEstimator

    Args:
        model_def (function): function definition of tf.keras model
        model_name (str, list, tuple): model name(s)
        optimizer (str, optimizer, list, tuple): optimizer(s)
        loss_name (str, list, tuple): loss name(s)

    Returns:
        model: model(s) compiled by FastEstimator
    """
    if get_num_devices() > 1:
        distribute_strategy = tf.distribute.MirroredStrategy()
    else:
        distribute_strategy = None
    with distribute_strategy.scope() if distribute_strategy else NonContext():
        model = to_list(model_def())
        model_name = to_list(model_name)
        optimizer = to_list(optimizer)
        loss_name = to_list(loss_name)
        assert len(model) == len(model_name) == len(optimizer) == len(loss_name)
        for idx, (m, m_n, o, l_n) in enumerate(zip(model, model_name, optimizer, loss_name)):
            model[idx] = _fe_compile(m, m_n, o, l_n, distribute_strategy)
    if len(model) == 1:
        model = model[0]
    return model


def _fe_compile(model, model_name, optimizer, loss_name, distribute_strategy):
    if isinstance(optimizer, str):
        optimizer_fn = {
            'adadelta': tf.optimizers.Adadelta,
            'adagrad': tf.optimizers.Adagrad,
            'adam': tf.optimizers.Adam,
            'adamax': tf.optimizers.Adamax,
            'nadam': tf.optimizers.Nadam,
            'rmsprop': tf.optimizers.RMSprop,
            'sgd': tf.optimizers.SGD
        }
        optimizer = optimizer_fn[optimizer]()
    else:
        assert isinstance(optimizer, tf.optimizers.Optimizer), \
            "must provide provide must provide tf.optimizer.Optimizer instance as optimizer"
    assert isinstance(model_name, str), "model_name must be string"
    assert isinstance(loss_name, str), "loss_name must be string"
    model.model_name = model_name
    model.optimizer = optimizer
    model.loss_name = loss_name
    model.distribute_strategy = distribute_strategy
    model.fe_compiled = True
    return model<|MERGE_RESOLUTION|>--- conflicted
+++ resolved
@@ -43,20 +43,9 @@
         self.num_devices = 1
         self.distribute_strategy = 0
 
-<<<<<<< HEAD
-    def prepare(self, mode_list, distribute_strategy):
-        """ This function constructs the model specified in model definition and create replica of model
-        for distributed training across multiple devices if there are multiple GPU available.
-
-        Args:
-            mode_list : can be either 'train' or 'eval'
-            distribute_strategy : Tensorflow class that defines distribution strategy (e.g.
-            tf.distribute.MirroredStrategy)
-=======
     def prepare(self):
         """This function constructs the model specified in model definition and create replica of model
          for distributed training across multiple devices if there are multiple GPU available.
->>>>>>> ea418602
         """
         mode_list = ["train", "eval"]
         all_output_keys = []
