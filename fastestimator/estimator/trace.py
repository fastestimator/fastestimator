--- conflicted
+++ resolved
@@ -19,11 +19,7 @@
 import numpy as np
 import tensorflow as tf
 from sklearn.metrics import confusion_matrix, f1_score, precision_score, recall_score
-<<<<<<< HEAD
-from tensorflow.keras import backend as K
-=======
 from tensorflow.python.keras import backend
->>>>>>> 79f5c133
 
 from fastestimator.util.util import is_number
 
@@ -634,11 +630,7 @@
         self.monitored_state_keys = {}
 
     def on_epoch_begin(self, state):
-<<<<<<< HEAD
-        self.all_loss_keys = {x for x in self.network.losses_epoch}
-=======
-        self.all_loss_keys = set(self.network.loss_list)
->>>>>>> 79f5c133
+        self.all_loss_keys = set(self.network.losses_epoch)
         if self.monitored_keys is None:
             self.monitored_loss_keys = self.all_loss_keys
         elif "*" in self.monitored_keys:
