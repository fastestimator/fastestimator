--- conflicted
+++ resolved
@@ -407,16 +407,10 @@
         ds_iter = self.dataset_schedule[mode].get_current_value(current_epoch)
         for _ in range(num_steps):
             data.append(next(ds_iter))
-<<<<<<< HEAD
-        if self.global_batch_multiplier > 1:
-            data = [per_replica_to_global(item) for item in data]
-        self._reset()
-=======
         if self.global_batch_multiplier > 1 and fe.distribute_strategy:
             data = [per_replica_to_global(item) for item in data]
         if not reuse:
             self._reset()
->>>>>>> 0765c747
         return data
 
     def benchmark(self, mode="train", num_steps=1000, log_interval=100, current_epoch=0):
