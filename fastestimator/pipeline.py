# Copyright 2019 The FastEstimator Authors. All Rights Reserved.
#
# Licensed under the Apache License, Version 2.0 (the "License");
# you may not use this file except in compliance with the License.
# You may obtain a copy of the License at
#
#     http://www.apache.org/licenses/LICENSE-2.0
#
# Unless required by applicable law or agreed to in writing, software
# distributed under the License is distributed on an "AS IS" BASIS,
# WITHOUT WARRANTIES OR CONDITIONS OF ANY KIND, either express or implied.
# See the License for the specific language governing permissions and
# limitations under the License.
# ==============================================================================
import os
import time
import warnings
from copy import deepcopy
from functools import lru_cache
from typing import Any, Dict, List, Optional, Set, TypeVar, Union

import numpy as np
import tensorflow as tf
from torch.utils.data import DataLoader, Dataset, RandomSampler
from torch.utils.data.dataloader import default_collate

from fastestimator.dataset.batch_dataset import BatchDataset
from fastestimator.dataset.op_dataset import OpDataset
from fastestimator.op.numpyop.numpyop import NumpyOp, forward_numpyop
from fastestimator.op.op import get_current_ops
from fastestimator.schedule.schedule import EpochScheduler, RepeatScheduler, Scheduler
from fastestimator.util.util import lcms, pad_batch, to_list

DataSource = TypeVar('DataSource', Dataset, DataLoader, tf.data.Dataset)


class Pipeline:
    """Data pipeline class that takes care of the data preprocessing.

    Args:
        train_data: training data, can be a tf.data.Dataset, fe.dataset or torch.data.DataLoader or a scheduler of them.
                    Defaults to None, which means no training data available.
        eval_data: evaludation data, can be a tf.data.Dataset, fe.dataset or torch.data.DataLoader or a scheduler of them.
                    Defaults to None, which means no evaluation data available.
        test_data: testing data, can be a tf.data.Dataset, fe.dataset or torch.data.DataLoader or a scheduler of them.
                    Defaults to None, which means no testing data available.
        batch_size: batch size, can be an integer or a scheduelr of integer, only used when fe.dataset is available.
                    Defaults to None.
        ops: preprocessing numpy ops, only used when fe.dataset is available. Defaults to None.
        num_process: number of processes, only used whenfe.dataset is available. Defaults to None, which will be the
                    system cpu count. use num_process=0 for debugging.
        drop_last: whether to drop the last batch if last batch is incomplete.
        pad_value: the padding value if batch padding is needed. Defaults to None, which indicates no padding. only used
                    when fe.dataset is available.
    """
    ops: List[Union[NumpyOp, Scheduler[NumpyOp]]]

    def __init__(self,
                 train_data: Union[None, DataSource, Scheduler[DataSource]] = None,
                 eval_data: Union[None, DataSource, Scheduler[DataSource]] = None,
                 test_data: Union[None, DataSource, Scheduler[DataSource]] = None,
                 batch_size: Union[None, int, Scheduler[int]] = None,
                 ops: Union[None, NumpyOp, Scheduler[NumpyOp], List[Union[NumpyOp, Scheduler[NumpyOp]]]] = None,
                 num_process: Optional[int] = None,
                 drop_last: bool = False,
                 pad_value: Optional[Union[int, float]] = None):
        self.data = {x: y for (x, y) in zip(["train", "eval", "test"], [train_data, eval_data, test_data]) if y}
        self.batch_size = batch_size
        self.ops = to_list(ops)
<<<<<<< HEAD
        self.num_process = num_process if num_process is not None else os.cpu_count() if os.name != 'nt' else 0
=======
        self.num_process = num_process if num_process is not None else os.cpu_count()
        self.drop_last = drop_last
>>>>>>> 74f17641
        self.pad_value = pad_value
        self._verify_inputs(**{k: v for k, v in locals().items() if k != 'self'})

    def _verify_inputs(self, **kwargs):
        fe_dataset = False
        for mode, dataset in self.data.items():
            if isinstance(dataset, Scheduler):
                for ds in dataset.get_all_values():
                    fe_dataset = self._verify_dataset(mode, ds, **kwargs) or fe_dataset
            else:
                fe_dataset = self._verify_dataset(mode, dataset, **kwargs) or fe_dataset
        if not fe_dataset:
            assert kwargs['batch_size'] is None, "only support batch_size with built-in dataset in Pipeline"
            assert kwargs['ops'] is None, "only support ops with built-in dataset in Pipeline"
            assert kwargs['num_process'] is None, "only support num_process with built-in dataset in Pipeline"

    def _verify_dataset(self, mode: str, dataset: DataSource, **kwargs) -> bool:
        if isinstance(dataset, Dataset):
            # batch_size check
            assert isinstance(self.batch_size, (Scheduler, int, type(None))), \
                "unsupported batch_size format: {}".format(self.batch_size)
            if isinstance(self.batch_size, Scheduler):
                for batch_size in self.batch_size.get_all_values():
                    assert isinstance(batch_size, (int, type(None))), \
                        "unsupported batch_size format: {}".format(self.batch_size)
            # ops check
            for op in self.ops:
                if isinstance(op, Scheduler):
                    for epoch_op in op.get_all_values():
                        assert isinstance(epoch_op, NumpyOp), "unsupported op format, must provide NumpyOp in Pipeline"
                else:
                    assert isinstance(op, NumpyOp), "unsupported op format, must provide NumpyOp in Pipeline"
            # num_process check
            assert isinstance(self.num_process, int), "number of processes must be an integer"
            return True
        elif isinstance(dataset, (DataLoader, tf.data.Dataset)):
            if kwargs['batch_size'] is not None:
                warnings.warn("batch_size will only be used for built-in dataset")
            if kwargs['ops'] is not None:
                warnings.warn("ops will only be used for built-in dataset")
            if kwargs['num_process'] is not None:
                warnings.warn("num_process will only be used for built-in dataset")
            return False
        else:
            raise ValueError("Unsupported dataset type for {}".format(mode))

    def get_modes(self) -> Set[str]:
        """get the active modes in pipeline

        Returns:
            set of active modes
        """
        return set(self.data.keys())

    def benchmark(self, mode: str = "train", epoch: int = 1, num_steps: int = 1000, log_interval: int = 100):
        """benchmark the pipeline processing speed

        Args:
            mode: Current mode, can be 'train', 'eval' or 'test'.
            epoch: Current epoch index. Defaults to 1.
            num_steps: Maximum number of steps to do benchmark on. Defaults to 1000.
            log_interval: Logging interval. Defaults to 100.
        """
        loader = self.get_loader(mode=mode, epoch=epoch)
        if isinstance(loader, tf.data.Dataset):
            loader = loader.take(num_steps)
        start = time.perf_counter()
        for idx, _ in enumerate(loader, start=1):
            if idx % log_interval == 0:
                duration = time.perf_counter() - start
                iters_per_sec = log_interval / duration
                print("FastEstimator: Step: {}, Epoch: {}, Steps/sec: {}".format(idx, epoch, iters_per_sec))
                start = time.perf_counter()
            if idx == num_steps:
                break

    def transform(self, data: Dict[str, Any], mode: str, epoch: int = 1) -> Dict[str, Any]:
        """apply all pipeline operations on given data for certain mode and epoch.

        Args:
            data: Input data in dictionary format
            mode: Current mode, can be "train", "eval", "test" or "infer"
            epoch: Current epoch index. Defaults to 1.

        Returns:
            transformed data
        """
        data = deepcopy(data)
        ops = get_current_ops(self.ops, mode, epoch)
        forward_numpyop(ops, data, mode)
        for key, value in data.items():
            data[key] = np.expand_dims(value, 0)
        return data

    def get_results(self, mode: str = "train", epoch: int = 1, num_steps: int = 1,
                    shuffle: bool = False) -> Union[List[Dict[str, Any]], Dict[str, Any]]:
        """get the pipeline outputs after all ops

        Args:
            mode: Current mode, can be 'train', 'eval' or 'test'.
            epoch: Current epoch index. Defaults to 1.
            num_steps: number of steps(batches) to get. Defaults to 1.
            shuffle: whether to use shuffling
        Returns:
            pipeline outputs
        """
        results = []
        loader = self.get_loader(mode=mode, epoch=epoch, shuffle=shuffle)
        if isinstance(loader, tf.data.Dataset):
            loader = loader.take(num_steps)
        for idx, batch in enumerate(loader):
            if idx == num_steps:
                break
            results.append(batch)
        if len(results) == 1:
            results = results[0]
        return results

    def get_loader(self, mode: str, epoch: int = 1,
                   shuffle: Optional[bool] = None) -> Union[DataLoader, tf.data.Dataset]:
        """get the data loader given mode and epoch

        Args:
            mode: Current mode, can be 'train', 'eval' or 'test'.
            epoch: Current epoch index. Defaults to 1.
            shuffle: Whether to shuffle, only used with FE dataset. If None, shuffle is based on mode. Defaults to None.

        Returns:
            data loader given the mode and epoch.
        """
        data = self.data[mode]
        if isinstance(data, Scheduler):
            data = data.get_current_value(epoch)
        if isinstance(data, Dataset):
            # batch size
            batch_size = self.batch_size
            if isinstance(batch_size, Scheduler):
                batch_size = batch_size.get_current_value(epoch)
            # batch dataset
            if isinstance(data, BatchDataset):
                assert batch_size is None, "batch_size must be None when using BatchDataset"
                data.pad_value = self.pad_value
            else:
                assert batch_size is not None, "batch_size should not be None"
            # shuffle
            if shuffle is None:
                shuffle = mode == "train"
            # collate_fn
            if self.pad_value is None or isinstance(data, BatchDataset):
                collate_fn = None
            else:
                collate_fn = self._pad_batch_collate
            op_dataset = OpDataset(data, get_current_ops(self.ops, mode, epoch), mode)
            data = DataLoader(op_dataset,
                              batch_size=batch_size,
                              shuffle=False if isinstance(data, BatchDataset) else shuffle,
                              sampler=RandomSampler(op_dataset) if isinstance(data, BatchDataset) and shuffle else None,
                              num_workers=self.num_process,
                              drop_last=self.drop_last,
                              worker_init_fn=lambda _: np.random.seed(),
                              collate_fn=collate_fn)
        return data

    def _pad_batch_collate(self, batch):
        pad_batch(batch, self.pad_value)
        return default_collate(batch)

    def get_signature_epochs(self, total_epochs: int):
        """get the signature epochs that scheduler will be effective on.

        Args:
            total_epochs: total number of epochs

        Returns:
            set: set of epoch index
        """
        signature_epochs = {1}
        epoch_keys = {1}
        repeat_cycles = {1}
        for x in self.ops + list(self.data.values()) + [self.batch_size]:
            if isinstance(x, EpochScheduler):
                epoch_keys.update(x.epoch_dict.keys())
            elif isinstance(x, RepeatScheduler):
                repeat_cycles.add(x.cycle_length)
        least_common_cycle = lcms(*repeat_cycles)
        epoch_keys = sorted(epoch_keys)
        for idx, epoch in enumerate(epoch_keys):
            if idx + 1 < len(epoch_keys):
                signature_epochs.update(range(epoch, epoch + min(epoch_keys[idx + 1] - epoch, least_common_cycle)))
            else:
                signature_epochs.update(range(epoch, epoch + least_common_cycle))
        signature_epochs = set(epoch for epoch in signature_epochs if epoch <= total_epochs)
        return signature_epochs

    @lru_cache(maxsize=None, typed=True)
    def get_all_output_keys(self, mode: str, total_epochs: int) -> Set[str]:
        """get the pipeline output keys for a given mode

        Args:
            mode: current mode, can be "train", "eval" , "test" or "infer"
            total_epochs: total number of epochs

        Returns:
            set of all keys for given mode
        """
        output_keys = set()
        for epoch in self.get_signature_epochs(total_epochs):
            loader = self.get_loader(mode=mode, epoch=epoch)
            if isinstance(loader, DataLoader):
                if isinstance(loader.dataset, OpDataset) and not isinstance(loader.dataset.dataset, BatchDataset):
                    data = loader.dataset.dataset[0]
                    for op in loader.dataset.ops:
                        output_keys.update(op.outputs)
                else:
                    data = loader.dataset[0]
            else:
                data = next(iter(loader))
            assert isinstance(data, dict), "please make sure data output format is dictionary"
            output_keys.update(data.keys())
        return output_keys<|MERGE_RESOLUTION|>--- conflicted
+++ resolved
@@ -67,12 +67,8 @@
         self.data = {x: y for (x, y) in zip(["train", "eval", "test"], [train_data, eval_data, test_data]) if y}
         self.batch_size = batch_size
         self.ops = to_list(ops)
-<<<<<<< HEAD
         self.num_process = num_process if num_process is not None else os.cpu_count() if os.name != 'nt' else 0
-=======
-        self.num_process = num_process if num_process is not None else os.cpu_count()
         self.drop_last = drop_last
->>>>>>> 74f17641
         self.pad_value = pad_value
         self._verify_inputs(**{k: v for k, v in locals().items() if k != 'self'})
 
